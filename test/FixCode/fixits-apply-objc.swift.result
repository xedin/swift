--- conflicted
+++ resolved
@@ -4,11 +4,9 @@
 
 // REQUIRES: objc_interop
 
-<<<<<<< HEAD
-=======
 @objc class Selectors {
   func takeSel(_: Selector) {}
-  func mySel() {}
+  @objc func mySel() {}
   func test() {
     takeSel(#selector(self.mySel))
     takeSel(#selector(self.mySel))
@@ -23,17 +21,17 @@
 }
 
 @objc class Base {
-  func baseSel() {}
+  @objc func baseSel() {}
 }
 
 @objc class Outer {
   func takeSel(_: Selector) {}
-  func outerSel() {}
+  @objc func outerSel() {}
 
   @objc class Inner: Base {
     func takeSel(_: Selector) {}
 
-    func innerSel() {}
+    @objc func innerSel() {}
 
     func test(s: Selectors, o: Outer) {
       s.takeSel(#selector(Selectors.mySel))
@@ -95,7 +93,6 @@
   o.takeSel(#selector(Outer.outerSel))
 }
 
->>>>>>> 787736d6
 func foo(an : Any) {
   let a1 : AnyObject
   a1 = an as AnyObject
