//===----------------------------------------------------------------------===//
//
// This source file is part of the Swift.org open source project
//
// Copyright (c) 2014 - 2015 Apple Inc. and the Swift project authors
// Licensed under Apache License v2.0 with Runtime Library Exception
//
// See http://swift.org/LICENSE.txt for license information
// See http://swift.org/CONTRIBUTORS.txt for the list of Swift project authors
//
//===----------------------------------------------------------------------===//

/// A protocol representing the minimal requirements of
/// `Collection`.
///
/// - Note: In most cases, it's best to ignore this protocol and use
///   `Collection` instead, as it has a more complete interface.
//
// This protocol is almost an implementation detail of the standard
// library; it is used to deduce things like the `SubSequence` and
// `Iterator` type from a minimal collection, but it is also used in
// exposed places like as a constraint on CollectionDefaultIterator.
public protocol Indexable {
  /// A type that represents a valid position in the collection.
  ///
  /// Valid indices consist of the position of every element and a
  /// "past the end" position that's not valid for use as a subscript.
  typealias Index : ForwardIndex

  /// The position of the first element in a non-empty collection.
  ///
  /// In an empty collection, `startIndex == endIndex`.
  ///
  /// - Complexity: O(1)
  var startIndex: Index {get}

  /// The collection's "past the end" position.
  ///
  /// `endIndex` is not a valid argument to `subscript`, and is always
  /// reachable from `startIndex` by zero or more applications of
  /// `successor()`.
  ///
  /// - Complexity: O(1)
  var endIndex: Index {get}

  // The declaration of _Element and subscript here is a trick used to
  // break a cyclic conformance/deduction that Swift can't handle.  We
  // need something other than a Collection.Iterator.Element that can
  // be used as CollectionDefaultIterator<T>'s Element.  Here we arrange for
  // the Collection itself to have an Element type that's deducible from
  // its subscript.  Ideally we'd like to constrain this Element to be the same
  // as Collection.Iterator.Element (see below), but we have no way of
  // expressing it today.
  typealias _Element

  /// Returns the element at the given `position`.
  ///
  /// - Complexity: O(1)
  subscript(position: Index) -> _Element {get}
}

public protocol MutableIndexable {
  typealias Index : ForwardIndex

  var startIndex: Index {get}
  var endIndex: Index {get}

  typealias _Element

  subscript(position: Index) -> _Element {get set}
}

/// The iterator used for collections that don't specify one.
public struct CollectionDefaultIterator<Elements : Indexable>
 : IteratorProtocol, Sequence {

  /// Create a *iterator* over the given collection.
  public init(_ elements: Elements) {
    self._elements = elements
    self._position = elements.startIndex
  }

  /// Advance to the next element and return it, or `nil` if no next
  /// element exists.
  ///
  /// - Requires: No preceding call to `self.next()` has returned `nil`.
  public mutating func next() -> Elements._Element? {
    if _position == _elements.endIndex { return nil }
    let element = _elements[_position]
    _position._successorInPlace()
    return element
  }

  internal let _elements: Elements
  internal var _position: Elements.Index
}

/// A multi-pass *sequence* with addressable positions.
///
/// Positions are represented by an associated `Index` type.  Whereas
/// an arbitrary *sequence* may be consumed as it is traversed, a
/// *collection* is multi-pass: any element may be revisited merely by
/// saving its index.
///
/// The sequence view of the elements is identical to the collection
/// view.  In other words, the following code binds the same series of
/// values to `x` as does `for x in self {}`:
///
///     for i in startIndex..<endIndex {
///       let x = self[i]
///     }
public protocol Collection : Indexable, Sequence {
  /// A type that provides the *sequence*'s iteration interface and
  /// encapsulates its iteration state.
  ///
  /// By default, a `Collection` satisfies `Sequence` by
  /// supplying a `CollectionDefaultIterator` as its associated `Iterator`
  /// type.
  typealias Iterator : IteratorProtocol = CollectionDefaultIterator<Self>

  // FIXME: Needed here so that the Iterator is properly deduced from
  // a custom iterator() function.  Otherwise we get an
  // CollectionDefaultIterator. <rdar://problem/21539115>
  func iterator() -> Iterator
  
  // FIXME: should be constrained to Collection
  // (<rdar://problem/20715009> Implement recursive protocol
  // constraints)
  
  /// A `Sequence` that can represent a contiguous subrange of `self`'s
  /// elements.
  ///
  /// - Note: This associated type appears as a requirement in
  ///   `Sequence`, but is restated here with stricter
  ///   constraints: in a `Collection`, the `SubSequence` should
  ///   also be a `Collection`.
  typealias SubSequence: Indexable, Sequence = Slice<Self>

  /// Returns the element at the given `position`.
  subscript(position: Index) -> Iterator.Element {get}

  /// Returns a collection representing a contiguous sub-range of
  /// `self`'s elements.
  ///
  /// - Complexity: O(1)
  subscript(bounds: Range<Index>) -> SubSequence {get}

  /// Returns `self[startIndex..<end]`
  ///
  /// - Complexity: O(1)
  @warn_unused_result
  func prefixUpTo(end: Index) -> SubSequence

  /// Returns `self[start..<endIndex]`
  ///
  /// - Complexity: O(1)
  @warn_unused_result
  func suffixFrom(start: Index) -> SubSequence

  /// Returns `prefixUpTo(position.successor())`
  ///
  /// - Complexity: O(1)
  @warn_unused_result
  func prefixThrough(position: Index) -> SubSequence

  /// Returns `true` iff `self` is empty.
  var isEmpty: Bool { get }

  /// Returns the number of elements.
  ///
  /// - Complexity: O(1) if `Index` conforms to `RandomAccessIndex`;
  ///   O(N) otherwise.
  var count: Index.Distance { get }
  
  // The following requirement enables dispatching for indexOf when
  // the element type is Equatable.
  
  /// Returns `Optional(Optional(index))` if an element was found;
  /// `nil` otherwise.
  ///
  /// - Complexity: O(N).
  @warn_unused_result
  func _customIndexOfEquatableElement(element: Iterator.Element) -> Index??

  /// Returns the first element of `self`, or `nil` if `self` is empty.
  var first: Iterator.Element? { get }
}

/// Supply the default `iterator()` method for `Collection` models
/// that accept the default associated `Iterator`,
/// `CollectionDefaultIterator<Self>`.
extension Collection where Iterator == CollectionDefaultIterator<Self> {
  public func iterator() -> CollectionDefaultIterator<Self> {
    return CollectionDefaultIterator(self)
  }
}

/// Supply the default "slicing" `subscript`  for `Collection` models
/// that accept the default associated `SubSequence`, `Slice<Self>`.
extension Collection where SubSequence == Slice<Self> {
  public subscript(bounds: Range<Index>) -> Slice<Self> {
    Index._failEarlyRangeCheck2(
      bounds.startIndex, rangeEnd: bounds.endIndex,
      boundsStart: startIndex, boundsEnd: endIndex)
    return Slice(base: self, bounds: bounds)
  }
}

extension Collection where SubSequence == Self {
  /// If `!self.isEmpty`, remove the first element and return it, otherwise
  /// return `nil`.
  ///
  /// - Complexity: O(`self.count`)
  @warn_unused_result
  public mutating func popFirst() -> Iterator.Element? {
    guard !isEmpty else { return nil }
    let element = first!
    self = self[startIndex.successor()..<endIndex]
    return element
  }

  /// If `!self.isEmpty`, remove the last element and return it, otherwise
  /// return `nil`.
  ///
  /// - Complexity: O(`self.count`)
  @warn_unused_result
  public mutating func popLast() -> Iterator.Element? {
    guard !isEmpty else { return nil }
    let lastElementIndex = startIndex.advancedBy(numericCast(count) - 1)
    let element = self[lastElementIndex]
    self = self[startIndex..<lastElementIndex]
    return element
  }
}

/// Default implementations of core requirements
extension Collection {
  /// Returns `true` iff `self` is empty.
  ///
  /// - Complexity: O(1)
  public var isEmpty: Bool {
    return startIndex == endIndex
  }

  /// Returns the first element of `self`, or `nil` if `self` is empty.
  ///
  /// - Complexity: O(1)
  public var first: Iterator.Element? {
    return isEmpty ? nil : self[startIndex]
  }

  /// Returns a value less than or equal to the number of elements in
  /// `self`, *nondestructively*.
  ///
  /// - Complexity: O(N).
  public func underestimateCount() -> Int {
    return numericCast(count)
  }

  /// Returns the number of elements.
  ///
  /// - Complexity: O(1) if `Index` conforms to `RandomAccessIndex`;
  ///   O(N) otherwise.
  public var count: Index.Distance {
    return startIndex.distanceTo(endIndex)
  }

  /// Customization point for `Sequence.indexOf()`.
  ///
  /// Define this method if the collection can find an element in less than
  /// O(N) by exploiting collection-specific knowledge.
  ///
  /// - Returns: `nil` if a linear search should be attempted instead,
  ///   `Optional(nil)` if the element was not found, or
  ///   `Optional(Optional(index))` if an element was found.
  ///
  /// - Complexity: O(N).
  @warn_unused_result
  public // dispatching
  func _customIndexOfEquatableElement(_: Iterator.Element) -> Index?? {
    return nil
  }
}

//===----------------------------------------------------------------------===//
// Default implementations for Collection
//===----------------------------------------------------------------------===//

extension Collection {
  /// Return an `Array` containing the results of mapping `transform`
  /// over `self`.
  ///
  /// - Complexity: O(N).
  @warn_unused_result
  public func map<T>(
    @noescape transform: (Iterator.Element) throws -> T
  ) rethrows -> [T] {
    let count: Int = numericCast(self.count)
    if count == 0 {
      return []
    }

    var result = ContiguousArray<T>()
    result.reserveCapacity(count)

    var i = self.startIndex

    for _ in 0..<count {
      result.append(try transform(self[i]))
      i = i.successor()
    }

    _expectEnd(i, self)
    return Array(result)
  }

  /// Returns a subsequence containing all but the first `n` elements.
  ///
  /// - Requires: `n >= 0`
  /// - Complexity: O(`n`)
  @warn_unused_result
  public func dropFirst(n: Int) -> SubSequence {
    _require(n >= 0, "Can't drop a negative number of elements from a collection")
    let start = startIndex.advancedBy(numericCast(n), limit: endIndex)
    return self[start..<endIndex]
  }

  /// Returns a subsequence containing all but the last `n` elements.
  ///
  /// - Requires: `n >= 0`
  /// - Complexity: O(`self.count`)
  @warn_unused_result
  public func dropLast(n: Int) -> SubSequence {
    _require(n >= 0, "Can't drop a negative number of elements from a collection")
    let amount = max(0, numericCast(count) - n)
    let end = startIndex.advancedBy(numericCast(amount), limit: endIndex)
    return self[startIndex..<end]
  }

  /// Returns a subsequence, up to `maxLength` in length, containing the
  /// initial elements.
  ///
  /// If `maxLength` exceeds `self.count`, the result contains all
  /// the elements of `self`.
  ///
  /// - Requires: `maxLength >= 0`
  /// - Complexity: O(`maxLength`)
  @warn_unused_result
  public func prefix(maxLength: Int) -> SubSequence {
    _require(maxLength >= 0, "Can't take a prefix of negative length from a collection")
    let end = startIndex.advancedBy(numericCast(maxLength), limit: endIndex)
    return self[startIndex..<end]
  }

  /// Returns a slice, up to `maxLength` in length, containing the
  /// final elements of `s`.
  ///
  /// If `maxLength` exceeds `s.count`, the result contains all
  /// the elements of `s`.
  ///
  /// - Requires: `maxLength >= 0`
  /// - Complexity: O(`self.count`)
  @warn_unused_result
  public func suffix(maxLength: Int) -> SubSequence {
    _require(maxLength >= 0, "Can't take a suffix of negative length from a collection")
    let amount = max(0, numericCast(count) - maxLength)
    let start = startIndex.advancedBy(numericCast(amount), limit: endIndex)
    return self[start..<endIndex]
  }

  /// Returns `self[startIndex..<end]`
  ///
  /// - Complexity: O(1)
  @warn_unused_result
  public func prefixUpTo(end: Index) -> SubSequence {
    return self[startIndex..<end]
  }

  /// Returns `self[start..<endIndex]`
  ///
  /// - Complexity: O(1)
  @warn_unused_result
  public func suffixFrom(start: Index) -> SubSequence {
    return self[start..<endIndex]
  }

  /// Returns `prefixUpTo(position.successor())`
  ///
  /// - Complexity: O(1)
  @warn_unused_result
  public func prefixThrough(position: Index) -> SubSequence {
    return prefixUpTo(position.successor())
  }

  /// Returns the maximal `SubSequence`s of `self`, in order, that
  /// don't contain elements satisfying the predicate `isSeparator`.
  ///
  /// - Parameter maxSplit: The maximum number of `SubSequence`s to
  ///   return, minus 1.
  ///   If `maxSplit + 1` `SubSequence`s are returned, the last one is
  ///   a suffix of `self` containing the remaining elements.
  ///   The default value is `Int.max`.
  ///
  /// - Parameter allowEmptySubsequences: If `true`, an empty `SubSequence`
  ///   is produced in the result for each pair of consecutive elements
  ///   satisfying `isSeparator`.
  ///   The default value is `false`.
  ///
  /// - Requires: `maxSplit >= 0`
  @warn_unused_result
  public func split(
    maxSplit: Int = Int.max,
    allowEmptySlices: Bool = false,
    @noescape isSeparator: (Iterator.Element) throws -> Bool
  ) rethrows -> [SubSequence] {
    _require(maxSplit >= 0, "Must take zero or more splits")

    var result: [SubSequence] = []
    var subSequenceStart: Index = startIndex

    func appendSubsequence(end end: Index) -> Bool {
      if subSequenceStart == end && !allowEmptySlices {
        return false
      }
      result.append(self[subSequenceStart..<end])
      return true
    }

    if maxSplit == 0 || isEmpty {
      appendSubsequence(end: endIndex)
      return result
    }

    var subSequenceEnd = subSequenceStart
    let cachedEndIndex = endIndex
    while subSequenceEnd != cachedEndIndex {
      if try isSeparator(self[subSequenceEnd]) {
        let didAppend = appendSubsequence(end: subSequenceEnd)
        subSequenceEnd._successorInPlace()
        subSequenceStart = subSequenceEnd
        if didAppend && result.count == maxSplit {
          break
        }
        continue
      }
      subSequenceEnd._successorInPlace()
    }

    if subSequenceStart != cachedEndIndex || allowEmptySlices {
      result.append(self[subSequenceStart..<cachedEndIndex])
    }

    return result
  }
}

extension Collection where Iterator.Element : Equatable {
  /// Returns the maximal `SubSequence`s of `self`, in order, around a
  /// `separator` element.
  ///
  /// - Parameter maxSplit: The maximum number of `SubSequence`s to
  ///   return, minus 1.
  ///   If `maxSplit + 1` `SubSequence`s are returned, the last one is
  ///   a suffix of `self` containing the remaining elements.
  ///   The default value is `Int.max`.
  ///
  /// - Parameter allowEmptySubsequences: If `true`, an empty `SubSequence`
  ///   is produced in the result for each pair of consecutive elements
  ///   satisfying `isSeparator`.
  ///   The default value is `false`.
  ///
  /// - Requires: `maxSplit >= 0`
  @warn_unused_result
  public func split(
    separator: Iterator.Element,
    maxSplit: Int = Int.max,
    allowEmptySlices: Bool = false
  ) -> [SubSequence] {
  return split(maxSplit, allowEmptySlices: allowEmptySlices,
      isSeparator: { $0 == separator })
  }
}

extension Collection where Index : BidirectionalIndex {
  /// Returns a subsequence containing all but the last `n` elements.
  ///
  /// - Requires: `n >= 0`
  /// - Complexity: O(`n`)
  @warn_unused_result
  public func dropLast(n: Int) -> SubSequence {
    _require(n >= 0, "Can't drop a negative number of elements from a collection")
    let end = endIndex.advancedBy(numericCast(-n), limit: startIndex)
    return self[startIndex..<end]
  }

  /// Returns a slice, up to `maxLength` in length, containing the
  /// final elements of `s`.
  ///
  /// If `maxLength` exceeds `s.count`, the result contains all
  /// the elements of `s`.
  ///
  /// - Requires: `maxLength >= 0`
  /// - Complexity: O(`maxLength`)
  @warn_unused_result
  public func suffix(maxLength: Int) -> SubSequence {
    _require(maxLength >= 0, "Can't take a suffix of negative length from a collection")
    let start = endIndex.advancedBy(numericCast(-maxLength), limit: startIndex)
    return self[start..<endIndex]
  }
}

extension Collection where SubSequence == Self {
  /// Remove the element at `startIndex` and return it.
  ///
  /// - Complexity: O(1)
  /// - Requires: `!self.isEmpty`.
  public mutating func removeFirst() -> Iterator.Element {
    _require(!isEmpty, "can't remove items from an empty collection")
    let element = first!
    self = self[startIndex.successor()..<endIndex]
    return element
  }

  /// Remove the first `n` elements.
  ///
  /// - Complexity:
  ///   - O(1) if `Index` conforms to `RandomAccessIndex`
  ///   - O(n) otherwise
  /// - Requires: `n >= 0 && self.count >= n`.
  public mutating func removeFirst(n: Int) {
    if n == 0 { return }
    _require(n >= 0, "number of elements to remove should be non-negative")
    _require(count >= numericCast(n),
      "can't remove more items from a collection than it contains")
    self = self[startIndex.advancedBy(numericCast(n))..<endIndex]
  }
}

extension Collection
  where
  SubSequence == Self,
  Index : BidirectionalIndex {

  /// Remove an element from the end.
  ///
  /// - Complexity: O(1)
  /// - Requires: `!self.isEmpty`
  public mutating func removeLast() -> Iterator.Element {
    let element = last!
    self = self[startIndex..<endIndex.predecessor()]
    return element
  }

  /// Remove the last `n` elements.
  ///
  /// - Complexity:
  ///   - O(1) if `Index` conforms to `RandomAccessIndex`
  ///   - O(n) otherwise
  /// - Requires: `n >= 0 && self.count >= n`.
  public mutating func removeLast(n: Int) {
    if n == 0 { return }
    _require(n >= 0, "number of elements to remove should be non-negative")
    _require(count >= numericCast(n),
      "can't remove more items from a collection than it contains")
    self = self[startIndex..<endIndex.advancedBy(numericCast(-n))]
  }
}

extension Sequence
  where Self : _ArrayProtocol, Self.Element == Self.Iterator.Element {
  // A fast implementation for when you are backed by a contiguous array.
  public func _initializeTo(ptr: UnsafeMutablePointer<Iterator.Element>)
    -> UnsafeMutablePointer<Iterator.Element> {
    let s = self._baseAddressIfContiguous
    if s != nil {
      let count = self.count
      ptr.initializeFrom(s, count: count)
      _fixLifetime(self._owner)
      return ptr + count
    } else {
      var p = ptr
      for x in self {
<<<<<<< HEAD
        p++.initializeMemory(x)
=======
        p.initialize(x)
        p += 1
>>>>>>> e56bc1bf
      }
      return p
    }
  }
}

extension Collection {
  public func _preprocessingPass<R>(preprocess: (Self)->R) -> R? {
    return preprocess(self)
  }
}

/// A *collection* that supports subscript assignment.
///
/// For any instance `a` of a type conforming to
/// `MutableCollection`, :
///
///     a[i] = x
///     let y = a[i]
///
/// is equivalent to:
///
///     a[i] = x
///     let y = x
///
public protocol MutableCollection : MutableIndexable, Collection {
  // FIXME: should be constrained to MutableCollection
  // (<rdar://problem/20715009> Implement recursive protocol
  // constraints)
  typealias SubSequence : Collection /*: MutableCollection*/
    = MutableSlice<Self>

  /// Access the element at `position`.
  ///
  /// - Requires: `position` indicates a valid position in `self` and
  ///   `position != endIndex`.
  ///
  /// - Complexity: O(1)
  subscript(position: Index) -> Iterator.Element {get set}

  /// Returns a collection representing a contiguous sub-range of
  /// `self`'s elements.
  ///
  /// - Complexity: O(1) for the getter, O(`bounds.count`) for the setter.
  subscript(bounds: Range<Index>) -> SubSequence {get set}

  /// Call `body(p)`, where `p` is a pointer to the collection's
  /// mutable contiguous storage.  If no such storage exists, it is
  /// first created.  If the collection does not support an internal
  /// representation in a form of mutable contiguous storage, `body` is not
  /// called and `nil` is returned.
  ///
  /// Often, the optimizer can eliminate bounds- and uniqueness-checks
  /// within an algorithm, but when that fails, invoking the
  /// same algorithm on `body`\ 's argument lets you trade safety for
  /// speed.
  mutating func _withUnsafeMutableBufferPointerIfSupported<R>(
    @noescape body: (UnsafeMutablePointer<Iterator.Element>, Int) throws -> R
  ) rethrows -> R?
  // FIXME: the signature should use UnsafeMutableBufferPointer, but the
  // compiler can't handle that.
  //
  // <rdar://problem/21933004> Restore the signature of
  // _withUnsafeMutableBufferPointerIfSupported() that mentions
  // UnsafeMutableBufferPointer
}

extension MutableCollection {
  public mutating func _withUnsafeMutableBufferPointerIfSupported<R>(
    @noescape body: (UnsafeMutablePointer<Iterator.Element>, Int) throws -> R
  ) rethrows -> R? {
    return nil
  }

  public subscript(bounds: Range<Index>) -> MutableSlice<Self> {
    get {
      Index._failEarlyRangeCheck2(
        bounds.startIndex, rangeEnd: bounds.endIndex,
        boundsStart: startIndex, boundsEnd: endIndex)
      return MutableSlice(base: self, bounds: bounds)
    }
    set {
      _writeBackMutableSlice(&self, bounds: bounds, slice: newValue)
    }
  }
}

internal func _writeBackMutableSlice<
  C : MutableCollection,
  Slice_ : Collection
  where
  C._Element == Slice_.Iterator.Element,
  C.Index == Slice_.Index
>(inout self_: C, bounds: Range<C.Index>, slice: Slice_) {
  C.Index._failEarlyRangeCheck2(
    bounds.startIndex, rangeEnd: bounds.endIndex,
    boundsStart: self_.startIndex, boundsEnd: self_.endIndex)
  // FIXME(performance): can we use
  // _withUnsafeMutableBufferPointerIfSupported?  Would that create inout
  // aliasing violations if the newValue points to the same buffer?

  var selfElementIndex = bounds.startIndex
  let selfElementsEndIndex = bounds.endIndex
  var newElementIndex = slice.startIndex
  let newElementsEndIndex = slice.endIndex

  while selfElementIndex != selfElementsEndIndex &&
    newElementIndex != newElementsEndIndex {

    self_[selfElementIndex] = slice[newElementIndex]
    selfElementIndex._successorInPlace()
    newElementIndex._successorInPlace()
  }

  _require(
    selfElementIndex == selfElementsEndIndex,
    "Can not replace a slice of a MutableCollection with a slice of a larger size")
  _require(
    newElementIndex == newElementsEndIndex,
    "Can not replace a slice of a MutableCollection with a slice of a smaller size")
}
<|MERGE_RESOLUTION|>--- conflicted
+++ resolved
@@ -580,12 +580,8 @@
     } else {
       var p = ptr
       for x in self {
-<<<<<<< HEAD
-        p++.initializeMemory(x)
-=======
-        p.initialize(x)
+        p.initializeMemory(x)
         p += 1
->>>>>>> e56bc1bf
       }
       return p
     }
