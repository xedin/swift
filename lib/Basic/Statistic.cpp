//===--- Statistic.cpp - Swift unified stats reporting --------------------===//
//
// This source file is part of the Swift.org open source project
//
// Copyright (c) 2014 - 2017 Apple Inc. and the Swift project authors
// Licensed under Apache License v2.0 with Runtime Library Exception
//
// See https://swift.org/LICENSE.txt for license information
// See https://swift.org/CONTRIBUTORS.txt for the list of Swift project authors
//
//===----------------------------------------------------------------------===//

#include "clang/AST/Decl.h"
#include "clang/Basic/SourceLocation.h"
#include "clang/Basic/SourceManager.h"
#include "swift/Basic/Statistic.h"
#include "swift/Basic/Timer.h"
#include "swift/AST/Decl.h"
#include "swift/AST/Expr.h"
#include "swift/SIL/SILFunction.h"
#include "swift/Driver/CoarseGrainedDependencyGraph.h"
#include "llvm/ADT/DenseMap.h"
#include "llvm/Config/config.h"
#include "llvm/Support/FileSystem.h"
#include "llvm/Support/Path.h"
#include "llvm/Support/Process.h"
#include "llvm/Support/raw_ostream.h"
#include "llvm/Support/SaveAndRestore.h"
#include <chrono>
#include <limits>

#if LLVM_ON_UNIX
#if HAVE_UNISTD_H
#include <unistd.h>
#endif
#endif
#ifdef HAVE_SYS_TIME_H
#include <sys/time.h>
#endif
#ifdef HAVE_SYS_RESOURCE_H
#include <sys/resource.h>
#endif
#ifdef HAVE_PROC_PID_RUSAGE
#include <libproc.h>
#endif
#ifdef HAVE_MALLOC_MALLOC_H
#include <malloc/malloc.h>
#endif
#if defined(_WIN32)
#define NOMINMAX
#include "Windows.h"
#include "psapi.h"
#endif

namespace swift {
using namespace llvm;
using namespace llvm::sys;

bool environmentVariableRequestedMaximumDeterminism() {
  if (const char *S = ::getenv("SWIFTC_MAXIMUM_DETERMINISM"))
    return (S[0] != '\0');
  return false;
}

static std::string
makeFileName(StringRef Prefix,
             StringRef ProgramName,
             StringRef AuxName,
             StringRef Suffix) {
  std::string tmp;
  raw_string_ostream stream(tmp);
  auto now = std::chrono::system_clock::now();
  auto dur = now.time_since_epoch();
  auto usec = std::chrono::duration_cast<std::chrono::microseconds>(dur);
  stream << Prefix
         << "-" << usec.count()
         << "-" << ProgramName
         << "-" << AuxName
         << "-" << Process::GetRandomNumber()
         << "." << Suffix;
  return stream.str();
}

static std::string
makeStatsFileName(StringRef ProgramName,
                  StringRef AuxName) {
  return makeFileName("stats", ProgramName, AuxName, "json");
}

static std::string
makeTraceFileName(StringRef ProgramName,
                  StringRef AuxName) {
  return makeFileName("trace", ProgramName, AuxName, "csv");
}

static std::string
makeProfileDirName(StringRef ProgramName,
                   StringRef AuxName) {
  return makeFileName("profile", ProgramName, AuxName, "dir");
}

// LLVM's statistics-reporting machinery is sensitive to filenames containing
// YAML-quote-requiring characters, which occur surprisingly often in the wild;
// we only need a recognizable and likely-unique name for a target here, not an
// exact filename, so we go with a crude approximation. Furthermore, to avoid
// parse ambiguities when "demangling" counters and filenames we exclude hyphens
// and slashes.
static std::string
cleanName(StringRef n) {
  std::string tmp;
  for (auto c : n) {
    if (('a' <= c && c <= 'z') ||
        ('A' <= c && c <= 'Z') ||
        ('0' <= c && c <= '9') ||
        (c == '.'))
      tmp += c;
    else
      tmp += '_';
  }
  return tmp;
}

static std::string
auxName(StringRef ModuleName,
        StringRef InputName,
        StringRef TripleName,
        StringRef OutputType,
        StringRef OptType) {
  if (InputName.empty()) {
    InputName = "all";
  }
  // Dispose of path prefix, which might make composite name too long.
  InputName = path::filename(InputName);
  if (OptType.empty()) {
    OptType = "Onone";
  }
  if (!OutputType.empty() && OutputType.front() == '.') {
    OutputType = OutputType.substr(1);
  }
  if (!OptType.empty() && OptType.front() == '-') {
    OptType = OptType.substr(1);
  }
  return (cleanName(ModuleName)
          + "-" + cleanName(InputName)
          + "-" + cleanName(TripleName)
          + "-" + cleanName(OutputType)
          + "-" + cleanName(OptType));
}

class UnifiedStatsReporter::RecursionSafeTimers {

  struct RecursionSafeTimer {
    llvm::Optional<SharedTimer> Timer;
    size_t RecursionDepth;
  };

  StringMap<RecursionSafeTimer> Timers;

public:

  void beginTimer(StringRef Name) {
    RecursionSafeTimer &T = Timers[Name];
    if (T.RecursionDepth == 0) {
      T.Timer.emplace(Name);
    }
    T.RecursionDepth++;
  }

  void endTimer(StringRef Name) {
    auto I = Timers.find(Name);
    assert(I != Timers.end());
    RecursionSafeTimer &T = I->getValue();
    assert(T.RecursionDepth != 0);
    T.RecursionDepth--;
    if (T.RecursionDepth == 0) {
      T.Timer.reset();
    }
  }
};

class StatsProfiler {
  struct Node {
    int64_t SelfCount;
    using Key = std::tuple<StringRef, const void *,
                           const UnifiedStatsReporter::TraceFormatter *>;
    Node *Parent;
    DenseMap<Key, std::unique_ptr<Node>> Children;

    Node(Node *P=nullptr) : SelfCount(0), Parent(P)
    {}

    void print(std::vector<Key> &Context, raw_ostream &OS) const {
      StringRef delim;
      if (!(SelfCount == 0 || Context.empty())) {
        for (auto const &K : Context) {
          StringRef Name;
          const void* Entity;
          const UnifiedStatsReporter::TraceFormatter *Formatter;
          std::tie(Name, Entity, Formatter) = K;
          OS << delim << Name;
          if (Formatter && Entity) {
            OS << ' ';
            Formatter->traceName(Entity, OS);
          }
          delim = ";";
        }
        OS << ' ' << SelfCount << '\n';
      }
      for (auto const &I : Children) {
        Context.push_back(I.getFirst());
        I.getSecond()->print(Context, OS);
        Context.pop_back();
      }
    }

    Node *getChild(StringRef Name,
                   const void *Entity,
                   const UnifiedStatsReporter::TraceFormatter *TF) {
      Key K(Name, Entity, TF);
      auto I = Children.find(K);
      if (I != Children.end()) {
        return I->getSecond().get();
      } else {
        auto N = std::make_unique<Node>(this);
        auto P = N.get();
        Children.insert(std::make_pair(K, std::move(N)));
        return P;
      }
    }
  };
  Node Root;
  Node *Curr;
public:

  StatsProfiler()
    : Curr(&Root)
  {}
  StatsProfiler(StatsProfiler const &Other) = delete;
  StatsProfiler& operator=(const StatsProfiler&) = delete;

  void print(raw_ostream &OS) const {
    std::vector<Node::Key> Context;
    Root.print(Context, OS);
  }

  void printToFile(StringRef Dirname, StringRef Filename) const {
    SmallString<256> Path(Dirname);
    llvm::sys::path::append(Path, Filename);
    std::error_code EC;
    raw_fd_ostream Stream(Path, EC, fs::F_Append | fs::F_Text);
    if (EC) {
      llvm::errs() << "Error opening profile file '"
                   << Path << "' for writing\n";
      return;
    }
    print(Stream);
  }

  void profileEvent(StringRef Name,
                    double DeltaSeconds,
                    bool IsEntry,
                    const void *Entity=nullptr,
                    const UnifiedStatsReporter::TraceFormatter *TF=nullptr) {
    int64_t DeltaUSec = int64_t(1000000.0 * DeltaSeconds);
    profileEvent(Name, DeltaUSec, IsEntry, Entity, TF);
  }

  void profileEvent(StringRef Name,
                    int64_t Delta,
                    bool IsEntry,
                    const void *Entity=nullptr,
                    const UnifiedStatsReporter::TraceFormatter *TF=nullptr) {
    assert(Curr);
    Curr->SelfCount += Delta;
    if (IsEntry) {
      Node *Child = Curr->getChild(Name, Entity, TF);
      assert(Child);
      assert(Child->Parent == Curr);
      Curr = Child;
    } else {
      Curr = Curr->Parent;
      assert(Curr);
    }
  }
};

struct UnifiedStatsReporter::StatsProfilers
{
  // Timerecord of last update.
  llvm::TimeRecord LastUpdated;

  // One profiler for each time category.
  StatsProfiler UserTime;
  StatsProfiler SystemTime;
  StatsProfiler ProcessTime;
  StatsProfiler WallTime;

  // Then one profiler for each frontend statistic.
#define FRONTEND_STATISTIC(TY, NAME) StatsProfiler NAME;
#include "swift/Basic/Statistics.def"
#undef FRONTEND_STATISTIC

  StatsProfilers()
    : LastUpdated(llvm::TimeRecord::getCurrentTime())
  {}
};

UnifiedStatsReporter::UnifiedStatsReporter(StringRef ProgramName,
                                           StringRef ModuleName,
                                           StringRef InputName,
                                           StringRef TripleName,
                                           StringRef OutputType,
                                           StringRef OptType,
                                           StringRef Directory,
                                           SourceManager *SM,
                                           clang::SourceManager *CSM,
                                           bool TraceEvents,
                                           bool ProfileEvents,
                                           bool ProfileEntities)
  : UnifiedStatsReporter(ProgramName,
                         auxName(ModuleName,
                                 InputName,
                                 TripleName,
                                 OutputType,
                                 OptType),
                         Directory,
                         SM, CSM,
                         TraceEvents, ProfileEvents, ProfileEntities)
{
}

UnifiedStatsReporter::UnifiedStatsReporter(StringRef ProgramName,
                                           StringRef AuxName,
                                           StringRef Directory,
                                           SourceManager *SM,
                                           clang::SourceManager *CSM,
                                           bool TraceEvents,
                                           bool ProfileEvents,
                                           bool ProfileEntities)
  : currentProcessExitStatusSet(false),
    currentProcessExitStatus(EXIT_FAILURE),
    StatsFilename(Directory),
    TraceFilename(Directory),
    ProfileDirname(Directory),
    StartedTime(llvm::TimeRecord::getCurrentTime()),
    MainThreadID(std::this_thread::get_id()),
    Timer(std::make_unique<NamedRegionTimer>(AuxName,
                                        "Building Target",
                                        ProgramName, "Running Program")),
    SourceMgr(SM),
    ClangSourceMgr(CSM),
<<<<<<< HEAD
    RecursiveTimers(std::make_unique<RecursionSafeTimers>())
=======
    RecursiveTimers(llvm::make_unique<RecursionSafeTimers>()),
    IsFlushingTracesAndProfiles(false)
>>>>>>> d3f72155
{
  path::append(StatsFilename, makeStatsFileName(ProgramName, AuxName));
  path::append(TraceFilename, makeTraceFileName(ProgramName, AuxName));
  path::append(ProfileDirname, makeProfileDirName(ProgramName, AuxName));
  EnableStatistics(/*PrintOnExit=*/false);
  SharedTimer::enableCompilationTimers();
  if (TraceEvents || ProfileEvents || ProfileEntities)
    LastTracedFrontendCounters.emplace();
  if (TraceEvents)
    FrontendStatsEvents.emplace();
  if (ProfileEvents)
    EventProfilers =std::make_unique<StatsProfilers>();
  if (ProfileEntities)
    EntityProfilers =std::make_unique<StatsProfilers>();
}

void UnifiedStatsReporter::recordJobMaxRSS(long rss) {
  maxChildRSS = std::max(maxChildRSS, rss);
}

int64_t UnifiedStatsReporter::getChildrenMaxResidentSetSize() {
#if defined(HAVE_GETRUSAGE) && !defined(__HAIKU__)
  struct rusage RU;
  ::getrusage(RUSAGE_CHILDREN, &RU);
  int64_t M = static_cast<int64_t>(RU.ru_maxrss);
  if (M < 0) {
    M = std::numeric_limits<int64_t>::max();
  } else {
#ifndef __APPLE__
    // Apple systems report bytes; everything else appears to report KB.
    M <<= 10;
#endif
  }
  return M;
#else
  return maxChildRSS;
#endif
}

UnifiedStatsReporter::AlwaysOnDriverCounters &
UnifiedStatsReporter::getDriverCounters()
{
  if (!DriverCounters)
    DriverCounters.emplace();
  return *DriverCounters;
}

UnifiedStatsReporter::AlwaysOnFrontendCounters &
UnifiedStatsReporter::getFrontendCounters()
{
  if (!FrontendCounters)
    FrontendCounters.emplace();
  return *FrontendCounters;
}

void
UnifiedStatsReporter::noteCurrentProcessExitStatus(int status) {
  assert(MainThreadID == std::this_thread::get_id());
  assert(!currentProcessExitStatusSet);
  currentProcessExitStatusSet = true;
  currentProcessExitStatus = status;
}

void
UnifiedStatsReporter::publishAlwaysOnStatsToLLVM() {
  if (FrontendCounters) {
    auto &C = getFrontendCounters();
#define FRONTEND_STATISTIC(TY, NAME)                            \
    do {                                                        \
      static Statistic Stat = {#TY, #NAME, #NAME};              \
      Stat += (C).NAME;                                         \
    } while (0);
#include "swift/Basic/Statistics.def"
#undef FRONTEND_STATISTIC
  }
  if (DriverCounters) {
    auto &C = getDriverCounters();
#define DRIVER_STATISTIC(NAME)                                       \
    do {                                                             \
      static Statistic Stat = {"Driver", #NAME, #NAME};              \
      Stat += (C).NAME;                                              \
    } while (0);
#include "swift/Basic/Statistics.def"
#undef DRIVER_STATISTIC
  }
}

void
UnifiedStatsReporter::printAlwaysOnStatsAndTimers(raw_ostream &OS) {
  // Adapted from llvm::PrintStatisticsJSON
  OS << "{\n";
  const char *delim = "";
  if (FrontendCounters) {
    auto &C = getFrontendCounters();
#define FRONTEND_STATISTIC(TY, NAME)                        \
    do {                                                    \
      OS << delim << "\t\"" #TY "." #NAME "\": " << C.NAME; \
      delim = ",\n";                                        \
    } while (0);
#include "swift/Basic/Statistics.def"
#undef FRONTEND_STATISTIC
  }
  if (DriverCounters) {
    auto &C = getDriverCounters();
#define DRIVER_STATISTIC(NAME)                              \
    do {                                                    \
      OS << delim << "\t\"Driver." #NAME "\": " << C.NAME;  \
      delim = ",\n";                                        \
    } while (0);
#include "swift/Basic/Statistics.def"
#undef DRIVER_STATISTIC
  }
  // Print timers.
  TimerGroup::printAllJSONValues(OS, delim);
  TimerGroup::clearAll();
  OS << "\n}\n";
  OS.flush();
}

FrontendStatsTracer::FrontendStatsTracer(
    UnifiedStatsReporter *Reporter, StringRef EventName, const void *Entity,
    const UnifiedStatsReporter::TraceFormatter *Formatter)
    : Reporter(Reporter), SavedTime(), EventName(EventName), Entity(Entity),
      Formatter(Formatter) {
  if (Reporter) {
    SavedTime = llvm::TimeRecord::getCurrentTime();
    Reporter->saveAnyFrontendStatsEvents(*this, true);
  }
}

FrontendStatsTracer::FrontendStatsTracer() = default;

FrontendStatsTracer&
FrontendStatsTracer::operator=(FrontendStatsTracer&& other)
{
  Reporter = other.Reporter;
  SavedTime = other.SavedTime;
  EventName = other.EventName;
  Entity = other.Entity;
  Formatter = other.Formatter;
  other.Reporter = nullptr;
  return *this;
}

FrontendStatsTracer::FrontendStatsTracer(FrontendStatsTracer&& other)
  : Reporter(other.Reporter),
    SavedTime(other.SavedTime),
    EventName(other.EventName),
    Entity(other.Entity),
    Formatter(other.Formatter)
{
  other.Reporter = nullptr;
}

FrontendStatsTracer::~FrontendStatsTracer()
{
  if (Reporter)
    Reporter->saveAnyFrontendStatsEvents(*this, false);
}

// Copy any interesting process-wide resource accounting stats to
// associated fields in the provided AlwaysOnFrontendCounters.
void updateProcessWideFrontendCounters(
    UnifiedStatsReporter::AlwaysOnFrontendCounters &C) {
#if defined(HAVE_PROC_PID_RUSAGE) && defined(RUSAGE_INFO_V4)
  struct rusage_info_v4 ru;
  if (0 == proc_pid_rusage(getpid(), RUSAGE_INFO_V4, (rusage_info_t *)&ru)) {
    C.NumInstructionsExecuted = ru.ri_instructions;
  }
#endif

#if defined(HAVE_MALLOC_ZONE_STATISTICS) && defined(HAVE_MALLOC_MALLOC_H)
  // On Darwin we have a lifetime max that's maintained by malloc we can
  // just directly query, even if we only make one query on shutdown.
  malloc_statistics_t Stats;
  malloc_zone_statistics(malloc_default_zone(), &Stats);
  C.MaxMallocUsage = (int64_t)Stats.max_size_in_use;
#else
  // If we don't have a malloc-tracked max-usage counter, we have to rely
  // on taking the max over current-usage samples while running and hoping
  // we get called often enough. This will happen when profiling/tracing,
  // but not while doing single-query-on-shutdown collection.
  C.MaxMallocUsage = std::max(C.MaxMallocUsage,
                              (int64_t)llvm::sys::Process::GetMallocUsage());
#endif
}

static inline void
saveEvent(StringRef StatName,
          int64_t Curr, int64_t Last,
          uint64_t NowUS, uint64_t LiveUS,
          std::vector<UnifiedStatsReporter::FrontendStatsEvent> &Events,
          FrontendStatsTracer const& T,
          bool IsEntry) {
  int64_t Delta = Curr - Last;
  if (Delta != 0) {
    Events.emplace_back(UnifiedStatsReporter::FrontendStatsEvent{
        NowUS, LiveUS, IsEntry, T.EventName, StatName, Delta, Curr,
        T.Entity, T.Formatter});
  }
}

void
UnifiedStatsReporter::saveAnyFrontendStatsEvents(
    FrontendStatsTracer const& T,
    bool IsEntry)
{
  assert(MainThreadID == std::this_thread::get_id());

  // Don't record any new stats if we're currently flushing the ones we've
  // already recorded. This can happen when requests get kicked off when
  // computing source ranges.
  if (IsFlushingTracesAndProfiles)
    return;

  // First make a note in the recursion-safe timers; these
  // are active anytime UnifiedStatsReporter is active.
  if (IsEntry) {
    RecursiveTimers->beginTimer(T.EventName);
  } else {
    RecursiveTimers->endTimer(T.EventName);
  }

  // If we don't have a saved entry to form deltas against in the trace buffer
  // or profilers, we're not tracing or profiling: return early.
  if (!LastTracedFrontendCounters)
    return;
  auto Now = llvm::TimeRecord::getCurrentTime();
  auto &Curr = getFrontendCounters();
  auto &Last = *LastTracedFrontendCounters;
  updateProcessWideFrontendCounters(Curr);
  if (EventProfilers) {
    auto TimeDelta = Now;
    TimeDelta -= EventProfilers->LastUpdated;
    EventProfilers->UserTime.profileEvent(T.EventName,
                                          TimeDelta.getUserTime(),
                                          IsEntry);
    EventProfilers->SystemTime.profileEvent(T.EventName,
                                            TimeDelta.getSystemTime(),
                                            IsEntry);
    EventProfilers->ProcessTime.profileEvent(T.EventName,
                                             TimeDelta.getProcessTime(),
                                             IsEntry);
    EventProfilers->WallTime.profileEvent(T.EventName,
                                          TimeDelta.getWallTime(),
                                          IsEntry);
#define FRONTEND_STATISTIC(TY, N)                                       \
    EventProfilers->N.profileEvent(T.EventName, Curr.N - Last.N, IsEntry);
#include "swift/Basic/Statistics.def"
#undef FRONTEND_STATISTIC
    EventProfilers->LastUpdated = Now;
  }

  if (EntityProfilers) {
    auto TimeDelta = Now;
    TimeDelta -= EntityProfilers->LastUpdated;
    EntityProfilers->UserTime.profileEvent(T.EventName,
                                           TimeDelta.getUserTime(),
                                           IsEntry, T.Entity, T.Formatter);
    EntityProfilers->SystemTime.profileEvent(T.EventName,
                                             TimeDelta.getSystemTime(),
                                             IsEntry, T.Entity, T.Formatter);
    EntityProfilers->ProcessTime.profileEvent(T.EventName,
                                              TimeDelta.getProcessTime(),
                                              IsEntry, T.Entity, T.Formatter);
    EntityProfilers->WallTime.profileEvent(T.EventName,
                                           TimeDelta.getWallTime(),
                                           IsEntry, T.Entity, T.Formatter);
#define FRONTEND_STATISTIC(TY, N)                                          \
    EntityProfilers->N.profileEvent(T.EventName, Curr.N - Last.N, IsEntry, \
                                    T.Entity, T.Formatter);
#include "swift/Basic/Statistics.def"
#undef FRONTEND_STATISTIC
    EntityProfilers->LastUpdated = Now;
  }

  if (FrontendStatsEvents) {
    auto StartUS = uint64_t(1000000.0 * T.SavedTime.getProcessTime());
    auto NowUS = uint64_t(1000000.0 * Now.getProcessTime());
    auto LiveUS = IsEntry ? 0 : NowUS - StartUS;
    auto &Events = *FrontendStatsEvents;
#define FRONTEND_STATISTIC(TY, N)                                       \
    saveEvent(#TY "." #N, Curr.N, Last.N, NowUS, LiveUS, Events, T, IsEntry);
#include "swift/Basic/Statistics.def"
#undef FRONTEND_STATISTIC
  }

  // Save all counters (changed or otherwise).
  Last = Curr;
}

UnifiedStatsReporter::TraceFormatter::~TraceFormatter() {}

UnifiedStatsReporter::~UnifiedStatsReporter()
{
  assert(MainThreadID == std::this_thread::get_id());
  // If nobody's marked this process as successful yet,
  // mark it as failing.
  if (currentProcessExitStatus != EXIT_SUCCESS) {
    if (FrontendCounters) {
      auto &C = getFrontendCounters();
      C.NumProcessFailures++;
    } else {
      auto &C = getDriverCounters();
      C.NumProcessFailures++;
    }
  }

  if (FrontendCounters)
    updateProcessWideFrontendCounters(getFrontendCounters());

  // NB: Timer needs to be Optional<> because it needs to be destructed early;
  // LLVM will complain about double-stopping a timer if you tear down a
  // NamedRegionTimer after printing all timers. The printing routines were
  // designed with more of a global-scope, run-at-process-exit in mind, which
  // we're repurposing a bit here.
  Timer.reset();

  // We currently do this by manual TimeRecord keeping because LLVM has decided
  // not to allow access to the Timers inside NamedRegionTimers.
  auto ElapsedTime = llvm::TimeRecord::getCurrentTime();
  ElapsedTime -= StartedTime;

  if (DriverCounters) {
    auto &C = getDriverCounters();
    C.ChildrenMaxRSS = getChildrenMaxResidentSetSize();
  }

  if (FrontendCounters) {
    auto &C = getFrontendCounters();
    // Convenience calculation for crude top-level "absolute speed".
    if (C.NumSourceLines != 0 && ElapsedTime.getProcessTime() != 0.0)
      C.NumSourceLinesPerSecond = (int64_t) (((double)C.NumSourceLines) /
                                             ElapsedTime.getProcessTime());
  }

  std::error_code EC;
  raw_fd_ostream ostream(StatsFilename, EC, fs::F_Append | fs::F_Text);
  if (EC) {
    llvm::errs() << "Error opening -stats-output-dir file '"
                 << StatsFilename << "' for writing\n";
    return;
  }

  // We change behavior here depending on whether -DLLVM_ENABLE_STATS and/or
  // assertions were on in this build; this is somewhat subtle, but turning on
  // all stats for all of LLVM and clang is a bit more expensive and intrusive
  // than we want to be in release builds.
  //
  //  - If enabled: we copy all of our "always-on" local stats into LLVM's
  //    global statistics list, and ask LLVM to manage the printing of them.
  //
  //  - If disabled: we still have our "always-on" local stats to write, and
  //    LLVM's global _timers_ were still enabled (they're runtime-enabled, not
  //    compile-time) so we sequence printing our own stats and LLVM's timers
  //    manually.

#if !defined(NDEBUG) || defined(LLVM_ENABLE_STATS)
  publishAlwaysOnStatsToLLVM();
  PrintStatisticsJSON(ostream);
  TimerGroup::clearAll();
#else
  printAlwaysOnStatsAndTimers(ostream);
#endif
  flushTracesAndProfiles();
}

void
UnifiedStatsReporter::flushTracesAndProfiles() {
  // Note that we're currently flushing statistics and shouldn't record any
  // more until we've finished.
  llvm::SaveAndRestore<bool> flushing(IsFlushingTracesAndProfiles, true);

  if (FrontendStatsEvents && SourceMgr) {
    std::error_code EC;
    raw_fd_ostream tstream(TraceFilename, EC, fs::F_Append | fs::F_Text);
    if (EC) {
      llvm::errs() << "Error opening -trace-stats-events file '"
                   << TraceFilename << "' for writing\n";
      return;
    }
    tstream << "Time,Live,IsEntry,EventName,CounterName,"
            << "CounterDelta,CounterValue,EntityName,EntityRange\n";
    for (auto const &E : *FrontendStatsEvents) {
      tstream << E.TimeUSec << ','
              << E.LiveUSec << ','
              << (E.IsEntry ? "\"entry\"," : "\"exit\",")
              << '"' << E.EventName << '"' << ','
              << '"' << E.CounterName << '"' << ','
              << E.CounterDelta << ','
              << E.CounterValue << ',';
      tstream << '"';
      if (E.Formatter)
        E.Formatter->traceName(E.Entity, tstream);
      tstream << '"' << ',';
      tstream << '"';
      if (E.Formatter)
        E.Formatter->traceLoc(E.Entity, SourceMgr, ClangSourceMgr, tstream);
      tstream << '"' << '\n';
    }
  }

  if (EventProfilers || EntityProfilers) {
    std::error_code EC = llvm::sys::fs::create_directories(ProfileDirname);
    if (EC) {
      llvm::errs() << "Failed to create directory '" << ProfileDirname << "': "
                   << EC.message() << "\n";
      return;
    }
    if (EventProfilers) {
      auto D = ProfileDirname;
      EventProfilers->UserTime.printToFile(D, "Time.User.events");
      EventProfilers->SystemTime.printToFile(D, "Time.System.events");
      EventProfilers->ProcessTime.printToFile(D, "Time.Process.events");
      EventProfilers->WallTime.printToFile(D, "Time.Wall.events");
#define FRONTEND_STATISTIC(TY, NAME)                                    \
      EventProfilers->NAME.printToFile(ProfileDirname,                  \
                                       #TY "." #NAME ".events");
#include "swift/Basic/Statistics.def"
#undef FRONTEND_STATISTIC
    }
    if (EntityProfilers) {
      auto D = ProfileDirname;
      EntityProfilers->UserTime.printToFile(D, "Time.User.entities");
      EntityProfilers->SystemTime.printToFile(D, "Time.System.entities");
      EntityProfilers->ProcessTime.printToFile(D, "Time.Process.entities");
      EntityProfilers->WallTime.printToFile(D, "Time.Wall.entities");
#define FRONTEND_STATISTIC(TY, NAME)                                    \
      EntityProfilers->NAME.printToFile(ProfileDirname,                 \
                                       #TY "." #NAME ".entities");
#include "swift/Basic/Statistics.def"
#undef FRONTEND_STATISTIC
    }
  }
  LastTracedFrontendCounters.reset();
  FrontendStatsEvents.reset();
  EventProfilers.reset();
  EntityProfilers.reset();
}

} // namespace swift<|MERGE_RESOLUTION|>--- conflicted
+++ resolved
@@ -349,12 +349,8 @@
                                         ProgramName, "Running Program")),
     SourceMgr(SM),
     ClangSourceMgr(CSM),
-<<<<<<< HEAD
-    RecursiveTimers(std::make_unique<RecursionSafeTimers>())
-=======
-    RecursiveTimers(llvm::make_unique<RecursionSafeTimers>()),
+    RecursiveTimers(std::make_unique<RecursionSafeTimers>()),
     IsFlushingTracesAndProfiles(false)
->>>>>>> d3f72155
 {
   path::append(StatsFilename, makeStatsFileName(ProgramName, AuxName));
   path::append(TraceFilename, makeTraceFileName(ProgramName, AuxName));
